--- conflicted
+++ resolved
@@ -821,12 +821,6 @@
     // different number of GEMMs.
     bool is_lbr = this->pd()->is_lbr();
 
-<<<<<<< HEAD
-=======
-    void *scratchpad_ptr {nullptr}, *scratch_gates_ptr {nullptr},
-            *scratch_cell_ptr {nullptr};
-
->>>>>>> cb16d73a
     memory_t *workspace = (aprop == prop_kind::forward)
             ? ctx.output(DNNL_ARG_WORKSPACE)
             : ctx.input(DNNL_ARG_WORKSPACE);
@@ -841,14 +835,11 @@
 
     auto scratchpad_gates
             = ctx.get_scratchpad_grantor().get_memory_storage(key_rnn_gates);
-<<<<<<< HEAD
-=======
-    scratchpad_gates->get_data_handle(&scratch_gates_ptr);
-
-    auto scratch_cell
-            = ctx.get_scratchpad_grantor().get_memory_storage(key_rnn_cell);
-    if (is_lbr) scratch_cell->get_data_handle(&scratch_cell_ptr);
->>>>>>> cb16d73a
+
+    std::unique_ptr<memory_storage_t> scratchpad_cell;
+    if (is_lbr)
+        scratchpad_cell
+                = ctx.get_scratchpad_grantor().get_memory_storage(key_rnn_cell);
 
     memory_t *weights {nullptr};
 
@@ -864,62 +855,39 @@
             weights = (gemm_kind == gemm_layer_fwd)
                     ? ctx.input(DNNL_ARG_WEIGHTS_LAYER)
                     : ctx.input(DNNL_ARG_WEIGHTS_ITER);
-<<<<<<< HEAD
             gemm_A_ = weights->memory_storage()->clone();
             gemm_B_ = scratchpad->clone();
-            gemm_C_ = scratchpad_gates->clone();
-=======
-            weights->memory_storage()->get_data_handle(&weights_ptr);
-
-            gemm_A_->set_data_handle(weights_ptr);
-            gemm_B_->set_data_handle(scratchpad_ptr);
             if (is_lbr && gemm_kind == gemm_iter_fwd) {
-                gemm_C_->set_data_handle(scratch_cell_ptr);
+                gemm_C_ = scratchpad_cell->clone();
             } else {
-                gemm_C_->set_data_handle(scratch_gates_ptr);
+                gemm_C_ = scratchpad_gates->clone();
             }
->>>>>>> cb16d73a
             break;
         case gemm_iter_bwd:
         case gemm_layer_bwd:
             weights = (gemm_kind == gemm_layer_bwd)
                     ? ctx.input(DNNL_ARG_WEIGHTS_LAYER)
                     : ctx.input(DNNL_ARG_WEIGHTS_ITER);
-<<<<<<< HEAD
             gemm_A_ = weights->memory_storage()->clone();
-            gemm_B_ = scratchpad_gates->clone();
+            if (is_lbr && gemm_kind == gemm_iter_bwd) {
+                gemm_B_ = scratchpad_cell->clone();
+            } else {
+                gemm_B_ = scratchpad_gates->clone();
+            }
             gemm_C_ = scratchpad->clone();
-=======
-            weights->memory_storage()->get_data_handle(&weights_ptr);
-
-            gemm_A_->set_data_handle(weights_ptr);
-            if (is_lbr && gemm_kind == gemm_iter_bwd) {
-                gemm_B_->set_data_handle(scratch_cell_ptr);
-            } else {
-                gemm_B_->set_data_handle(scratch_gates_ptr);
-            }
-            gemm_C_->set_data_handle(scratchpad_ptr);
->>>>>>> cb16d73a
             break;
         case gemm_diff_wei_iter:
         case gemm_diff_wei_layer:
             weights = (gemm_kind == gemm_diff_wei_iter)
                     ? ctx.output(DNNL_ARG_DIFF_WEIGHTS_ITER)
                     : ctx.output(DNNL_ARG_DIFF_WEIGHTS_LAYER);
-<<<<<<< HEAD
-            gemm_A_ = scratchpad_gates->clone();
+            if (is_lbr && gemm_kind == gemm_diff_wei_iter) {
+                gemm_A_ = scratchpad_cell->clone();
+            } else {
+                gemm_A_ = scratchpad_gates->clone();
+            }
             gemm_B_ = scratchpad->clone();
             gemm_C_ = weights->memory_storage()->clone();
-=======
-            weights->memory_storage()->get_data_handle(&weights_ptr);
-            if (is_lbr && gemm_kind == gemm_diff_wei_iter) {
-                gemm_A_->set_data_handle(scratch_cell_ptr);
-            } else {
-                gemm_A_->set_data_handle(scratch_gates_ptr);
-            }
-            gemm_B_->set_data_handle(scratchpad_ptr);
-            gemm_C_->set_data_handle(weights_ptr);
->>>>>>> cb16d73a
             break;
         default: assert(!"unknown gemm_kind");
     }
