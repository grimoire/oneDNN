--- conflicted
+++ resolved
@@ -97,13 +97,8 @@
         INSTANCE(ocl::ref_lrn_bwd_t),
 
         // Inner Product
-<<<<<<< HEAD
-        INSTANCE(ocl::gemm_x8s8s32x_inner_product_fwd_t),
-        INSTANCE(ocl::gemm_inner_product_fwd_t),
-=======
         INSTANCE(ocl::gemm_inner_product_fwd_t),
         INSTANCE(ocl::gemm_post_ops_inner_product_fwd_t),
->>>>>>> 43b52934
         INSTANCE(ocl::convolution_inner_product_fwd_t),
         INSTANCE(ocl::gemm_inner_product_bwd_data_t),
         INSTANCE(ocl::gemm_inner_product_bwd_weights_t),
