--- conflicted
+++ resolved
@@ -14,14 +14,11 @@
 * limitations under the License.
 *******************************************************************************/
 
-<<<<<<< HEAD
 #include <memory>
 #include <mutex>
 
+#include "dnnl_thread.hpp"
 #include "engine.hpp"
-#include "mkldnn_thread.hpp"
-=======
->>>>>>> 31aec04b
 #include "utils.hpp"
 
 #include "cpu/cpu_engine.hpp"
@@ -89,6 +86,8 @@
         return mem_storage_.get();
     }
 
+    //virtual char *get() const { return scratchpad_; }
+
 private:
     std::unique_ptr<memory_storage_t> mem_storage_;
     size_t size_;
@@ -128,6 +127,8 @@
         return mem_storage_.get();
     }
 
+    //virtual char *get() const { return scratchpad_; }
+
 private:
     thread_local static std::unique_ptr<memory_storage_t> mem_storage_;
     thread_local static size_t size_;
@@ -142,15 +143,9 @@
 /*
    Scratchpad creation routine
 */
-<<<<<<< HEAD
 scratchpad_t *create_scratchpad(engine_t *engine, size_t size) {
-#ifndef MKLDNN_ENABLE_CONCURRENT_EXEC
+#ifndef DNNL_ENABLE_CONCURRENT_EXEC
     return new global_scratchpad_t(engine, size);
-=======
-scratchpad_t *create_scratchpad(size_t size) {
-#ifndef DNNL_ENABLE_CONCURRENT_EXEC
-    return new global_scratchpad_t(size);
->>>>>>> 31aec04b
 #else
     return new concurrent_scratchpad_t(engine, size);
 #endif
