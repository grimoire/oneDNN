/*******************************************************************************
* Copyright 2017-2020 Intel Corporation
*
* Licensed under the Apache License, Version 2.0 (the "License");
* you may not use this file except in compliance with the License.
* You may obtain a copy of the License at
*
*     http://www.apache.org/licenses/LICENSE-2.0
*
* Unless required by applicable law or agreed to in writing, software
* distributed under the License is distributed on an "AS IS" BASIS,
* WITHOUT WARRANTIES OR CONDITIONS OF ANY KIND, either express or implied.
* See the License for the specific language governing permissions and
* limitations under the License.
*******************************************************************************/

#ifndef CPU_REF_CONCAT_HPP
#define CPU_REF_CONCAT_HPP

#include "common/engine.hpp"
#include "common/primitive.hpp"
#include "common/reorder_pd.hpp"
#include "common/stream.hpp"

#include "cpu/cpu_concat_pd.hpp"

namespace dnnl {
namespace impl {
namespace cpu {

struct ref_concat_t : public primitive_t {
    struct pd_t : public cpu_concat_pd_t {
        pd_t(const primitive_attr_t *attr, const memory_desc_t *dst_md, int n,
                int concat_dim, const memory_desc_t *src_mds)
            : cpu_concat_pd_t(attr, dst_md, n, concat_dim, src_mds)
            , tent_dst_md_(types::zero_md()) {}
        pd_t(const pd_t &rhs) : cpu_concat_pd_t(rhs) { copy(rhs); }
        ~pd_t() = default;

        pd_t &operator=(const pd_t &rhs) {
            DNNL_SHORT_CIRCUIT_SELF_ASSIGN(rhs);
            cpu_concat_pd_t::operator=(rhs);
            reorder_pds_.clear();
            copy(rhs);
            return *this;
        }

        DECLARE_CONCAT_PD_T("ref:any", ref_concat_t);

        status_t init(engine_t *engine) {
            status_t status = cpu_concat_pd_t::init();
            if (status != status::success) {
                assert(dst_md_.format_kind != format_kind::undef);
                status = dnnl_memory_desc_init_by_strides(&tent_dst_md_,
                        dst_md_.ndims, dst_md_.dims, dst_md_.data_type,
                        nullptr);
                if (status != status::success) return status::unimplemented;

                status = cpu_concat_pd_t::init(&tent_dst_md_);
                if (status != status::success) return status::unimplemented;
            }

            for (int i = 0; i < n_; ++i) {
                auto r_impls = engine->get_reorder_implementation_list(
                        src_md(i), src_image_md(i));
                for (auto r = r_impls; *r; ++r) {
                    primitive_attr_t r_attr; /* alpha == 1. */
                    r_attr.set_scratchpad_mode(scratchpad_mode::user);
                    reorder_pd_t *r_pd = nullptr;

                    if ((*r)(&r_pd, engine, &r_attr, engine, src_md(i), engine,
                                src_image_md(i))
                            == status::success) {
                        reorder_pds_.emplace_back(r_pd);
                        break;
                    }
                }
            }
            if (reorder_pds_.size() != (size_t)n_) return status::unimplemented;

            if (use_tent_dst()) {
                assert(tent_dst_md_.format_kind != format_kind::undef);
                assert(dst_md_.format_kind != format_kind::undef);

                auto r_impls = engine->get_reorder_implementation_list(
                        &tent_dst_md_, &dst_md_);
                for (auto r = r_impls; *r; ++r) {
                    primitive_attr_t r_attr;
                    r_attr.set_scratchpad_mode(scratchpad_mode::user);
                    reorder_pd_t *r_pd = nullptr;
                    if ((*r)(&r_pd, engine, &r_attr, engine, &tent_dst_md_,
                                engine, &dst_md_)
                            == status::success) {
                        reorder_pds_.emplace_back(r_pd);
                        break;
                    }
                }
            }
            init_scratchpad();
            return status;
        }

        // if dst is forced and cannot be used directly.
        bool use_tent_dst() const { return !types::is_zero_md(&tent_dst_md_); }

        std::vector<std::unique_ptr<primitive_desc_t>> reorder_pds_;
        memory_desc_t tent_dst_md_;

    private:
        void copy(const pd_t &rhs) {
            tent_dst_md_ = rhs.tent_dst_md_;
            for (size_t i = 0; i < rhs.reorder_pds_.size(); ++i)
                reorder_pds_.emplace_back(rhs.reorder_pds_[i]->clone());
        }

        void init_scratchpad() {
            using namespace memory_tracking::names;
            auto scratchpad = scratchpad_registry().registrar();
            if (use_tent_dst()) {
                const memory_desc_wrapper tent_dst_d(&tent_dst_md_);
                scratchpad.book(memory_tracking::names::key_concat_tent_dst,
                        tent_dst_d.size(), 1, tent_dst_d.data_type_size());
            }

            for (size_t i = 0; i < reorder_pds_.size(); i++) {
                scratchpad.book(key_nested_multiple + (int)i,
                        reorder_pds_[i]->scratchpad_registry());
            }
        }
    };

    ref_concat_t(const pd_t *apd) : primitive_t(apd) {}

    status_t init(engine_t *engine) override {
        const size_t n = pd()->reorder_pds_.size();
        reorders_.resize(n);
        for (size_t i = 0; i < n; ++i)
            pd()->reorder_pds_[i]->create_primitive(reorders_[i], engine);
        return status::success;
    }

<<<<<<< HEAD
    virtual status_t execute(const exec_ctx_t &ctx) const override {
=======
    ~ref_concat_t() = default;

    status_t execute(const exec_ctx_t &ctx) const override {
>>>>>>> 577365c9
        using namespace memory_tracking::names;
        engine_t *engine = ctx.stream()->engine();
        const auto n = pd()->n_inputs();

        auto execute_reorder = [&](const std::shared_ptr<primitive_t> &reorder,
                                       const memory_arg_t &src,
                                       const memory_arg_t &dst, int r_num) {
            exec_args_t r_args;
            r_args[DNNL_ARG_SRC] = src;
            r_args[DNNL_ARG_DST] = dst;
            exec_ctx_t r_ctx(ctx, std::move(r_args));

            nested_scratchpad_t ns(ctx, key_nested_multiple + r_num, reorder);
            r_ctx.set_scratchpad_grantor(ns.grantor());
            reorder->execute(r_ctx);
        };

        if (pd()->use_tent_dst()) {
            using namespace memory_tracking::names;
            auto scratchpad = ctx.get_scratchpad_grantor();
            auto tent_dst_storage
                    = scratchpad.get_memory_storage(key_concat_tent_dst);

            for (int i = 0; i < n; ++i) {
                memory_t tent_dst_i(engine, pd()->src_image_md(i),
                        tent_dst_storage->clone(), false);
                execute_reorder(reorders_[i],
                        ctx.args().at(DNNL_ARG_MULTIPLE_SRC + i),
                        {&tent_dst_i, false}, i);
            }

            memory_t tent_dst(engine, &pd()->tent_dst_md_,
                    tent_dst_storage->clone(), false);
            execute_reorder(reorders_[n], {&tent_dst, true},
                    ctx.args().at(DNNL_ARG_DST), n);
        } else {
            auto &dst_mem_storage = CTX_OUT_STORAGE(DNNL_ARG_DST);
            for (int i = 0; i < n; ++i) {
                memory_t tent_dst_i(engine, pd()->src_image_md(i),
                        dst_mem_storage.clone(), false);
                execute_reorder(reorders_[i],
                        ctx.args().at(DNNL_ARG_MULTIPLE_SRC + i),
                        {&tent_dst_i, false}, i);
            }
        }
        return status::success;
    }

private:
    const pd_t *pd() const { return (const pd_t *)primitive_t::pd().get(); }
    std::vector<std::shared_ptr<primitive_t>> reorders_;
};

} // namespace cpu
} // namespace impl
} // namespace dnnl

#endif<|MERGE_RESOLUTION|>--- conflicted
+++ resolved
@@ -139,13 +139,9 @@
         return status::success;
     }
 
-<<<<<<< HEAD
-    virtual status_t execute(const exec_ctx_t &ctx) const override {
-=======
     ~ref_concat_t() = default;
 
     status_t execute(const exec_ctx_t &ctx) const override {
->>>>>>> 577365c9
         using namespace memory_tracking::names;
         engine_t *engine = ctx.stream()->engine();
         const auto n = pd()->n_inputs();
