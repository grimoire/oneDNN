--- conflicted
+++ resolved
@@ -26,18 +26,6 @@
     ${CMAKE_CURRENT_SOURCE_DIR}/xbyak
     )
 
-<<<<<<< HEAD
-# Exclude sources for JIT profiling when JIT profiling is disabled
-if(NOT DNNL_ENABLE_JIT_PROFILING)
-    set(sources_all "${SOURCES}")
-    set(SOURCES)
-    foreach(src ${sources_all})
-        string(REGEX MATCH ".*jitprofiling.*" match ${src})
-        if(NOT match)
-            list(APPEND SOURCES ${src})
-        endif()
-    endforeach()
-=======
 # Don't enable support for linux_perf and VTune if JIT Profiling is disabled.
 # NOTE: On AArch64 builds. DNNL_ENABLE_JIT_PROFILING=OFF by default.
 if(NOT DNNL_ENABLE_JIT_PROFILING)
@@ -45,15 +33,7 @@
         "${CMAKE_CURRENT_SOURCE_DIR}/jit_utils/jitprofiling/jitprofiling.c"
         "${CMAKE_CURRENT_SOURCE_DIR}/jit_utils/linux_perf/linux_perf.cpp"
         )
->>>>>>> 089420ea
 endif()
-
-# FIXME: list(FILTER ...) is not supported by CMake 2.8.
-# Don't build sources from linux_perf direcotry if JIT Profiling isn't enabled.
-# NOTE: On AArch64 builds. DNNL_ENABLE_JIT_PROFILING=OFF by default.
-# if(NOT DNNL_ENABLE_JIT_PROFILING)
-#     list(FILTER SOURCES EXCLUDE REGEX "linux_perf")
-# endif()
 
 if(CMAKE_CXX_COMPILER_ID STREQUAL "Intel")
     # to make computations more stable and to align the jitted code
@@ -97,9 +77,6 @@
         PROPERTIES COMPILE_FLAGS "-O0 -U_FORTIFY_SOURCE")
 endif()
 
-<<<<<<< HEAD
-
-# XXX: Compilation with Intel(R) oneAPI DPC++ Compiler takes too long for JIT kernels
 if(DNNL_SYCL_DPCPP)
     set(FILES_WITHNO_OPT)
     foreach(src in ${SOURCES})
@@ -113,8 +90,6 @@
         PROPERTIES COMPILE_FLAGS "-O0")
 endif()
 
-=======
->>>>>>> 089420ea
 set(OBJ_LIB ${LIB_NAME}_cpu)
 add_library(${OBJ_LIB} OBJECT ${SOURCES})
 set_property(GLOBAL APPEND PROPERTY DNNL_LIB_DEPS
