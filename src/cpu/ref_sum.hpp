/*******************************************************************************
* Copyright 2017-2020 Intel Corporation
*
* Licensed under the Apache License, Version 2.0 (the "License");
* you may not use this file except in compliance with the License.
* You may obtain a copy of the License at
*
*     http://www.apache.org/licenses/LICENSE-2.0
*
* Unless required by applicable law or agreed to in writing, software
* distributed under the License is distributed on an "AS IS" BASIS,
* WITHOUT WARRANTIES OR CONDITIONS OF ANY KIND, either express or implied.
* See the License for the specific language governing permissions and
* limitations under the License.
*******************************************************************************/

#ifndef CPU_REF_SUM_HPP
#define CPU_REF_SUM_HPP

#include "common/engine.hpp"
#include "common/memory_tracking.hpp"
#include "common/primitive.hpp"
#include "common/reorder_pd.hpp"

#include "cpu/cpu_sum_pd.hpp"

namespace dnnl {
namespace impl {
namespace cpu {

struct ref_sum_t : public primitive_t {
    struct pd_t : public cpu_sum_pd_t {
        using cpu_sum_pd_t::cpu_sum_pd_t;

        pd_t(const pd_t &rhs) : cpu_sum_pd_t(rhs) { clone_reorder_pds(rhs); }

        pd_t &operator=(const pd_t &rhs) {
            DNNL_SHORT_CIRCUIT_SELF_ASSIGN(rhs);
            cpu_sum_pd_t::operator=(rhs);
            clone_reorder_pds(rhs);
            return *this;
        }

        DECLARE_SUM_PD_T("ref:any", ref_sum_t);

        status_t init(engine_t *engine) {
            bool ok = cpu_sum_pd_t::init(engine) == status::success;
            if (!ok) return status::unimplemented;

            if (has_zero_dim_memory()) return status::success;

            for (int i = 0; i < n_; ++i) {
                auto r_impls = engine->get_reorder_implementation_list(
                        src_md(i), dst_acc_md());
                for (auto r = r_impls; *r; ++r) {
                    primitive_attr_t attr;
                    attr.set_scratchpad_mode(scratchpad_mode::user);
                    attr.output_scales_.set(scales_[i]);
                    if (i != 0) attr.post_ops_.append_sum(1.0);

                    reorder_pd_t *r_pd = nullptr;
                    if ((*r)(&r_pd, engine, &attr, engine, src_md(i), engine,
                                dst_acc_md())
                            == status::success) {
                        reorder_pds_.emplace_back(r_pd);
                        break;
                    }
                }
            }

            if (need_output_reorder()) {
                auto r_impls = engine->get_reorder_implementation_list(
                        dst_acc_md(), dst_md());
                for (auto r = r_impls; *r; ++r) {
                    primitive_attr_t r_attr;
                    r_attr.set_scratchpad_mode(scratchpad_mode::user);
                    reorder_pd_t *r_pd = nullptr;
                    if ((*r)(&r_pd, engine, &r_attr, engine, dst_acc_md(),
                                engine, dst_md())
                            == status::success) {
                        reorder_pds_.emplace_back(r_pd);
                        break;
                    }
                }
            }

            ok = reorder_pds_.size() == (size_t)n_ + need_output_reorder();
            if (!ok) return status::unimplemented;

            init_scratchpad();
            return status::success;
        }

        void clone_reorder_pds(const pd_t &rhs) {
            reorder_pds_.clear();
            for (size_t i = 0; i < rhs.reorder_pds_.size(); ++i)
                reorder_pds_.emplace_back(rhs.reorder_pds_[i]->clone());
        }

        std::vector<std::unique_ptr<primitive_desc_t>> reorder_pds_;

    private:
        void init_scratchpad() {
            using namespace memory_tracking::names;
            auto scratchpad = scratchpad_registry().registrar();
            if (need_output_reorder()) {
                const memory_desc_wrapper dst_acc_d(dst_acc_md());
                scratchpad.book(key_sum_reduction, dst_acc_d.size(), 1,
                        dst_acc_d.data_type_size());
            }

            for (size_t i = 0; i < reorder_pds_.size(); i++) {
                scratchpad.book(key_nested_multiple + (int)i,
                        reorder_pds_[i]->scratchpad_registry());
            }
        };
    };

    ref_sum_t(const pd_t *apd) : primitive_t(apd) {}

<<<<<<< HEAD
    ~ref_sum_t() {
        for (auto &r : reorders_)
            r->release();
=======
    virtual status_t init(engine_t *engine) override {
        const size_t n = pd()->reorder_pds_.size();
        reorders_.resize(n);
        for (size_t i = 0; i < n; ++i)
            pd()->reorder_pds_[i]->create_primitive(reorders_[i], engine);
        return status::success;
>>>>>>> e2cf4939
    }

    virtual status_t execute(const exec_ctx_t &ctx) const override {
        using namespace memory_tracking::names;

        if (pd()->has_zero_dim_memory()) return status::success;

        const auto n = pd()->n_inputs();
        exec_args_t r_args;
<<<<<<< HEAD
        auto sum_reduce = pd()->need_output_reorder()
                ? ctx.get_scratchpad_grantor().get_memory_storage(
                        key_sum_reduction)
=======

        auto scratchpad = ctx.get_scratchpad_grantor();
        auto *sum_reduce = pd()->need_output_reorder()
                ? scratchpad.get<float>(key_sum_reduction)
>>>>>>> e2cf4939
                : nullptr;
        auto dst = ctx.args().at(DNNL_ARG_DST);
        memory_t acc(dst.mem->engine(), pd()->dst_acc_md(),
                std::move(sum_reduce), false);
        memory_arg_t dst_acc = {&acc, false};

        for (int i = 0; i < n; ++i) {
            r_args[DNNL_ARG_SRC] = ctx.args().at(DNNL_ARG_MULTIPLE_SRC + i);
            r_args[DNNL_ARG_DST] = pd()->need_output_reorder() ? dst_acc : dst;
<<<<<<< HEAD
            exec_ctx_t r_ctx(ctx, std::move(r_args));
=======
            exec_ctx_t r_ctx(ctx.stream(), std::move(r_args));

            nested_scratchpad_t ns(ctx, key_nested_multiple + i, reorders_[i]);
            r_ctx.set_scratchpad_grantor(ns.grantor());
>>>>>>> e2cf4939
            reorders_[i]->execute(r_ctx);
        }

        if (pd()->need_output_reorder()) {
            dst_acc = {&acc, true};
            r_args[DNNL_ARG_SRC] = dst_acc;
            r_args[DNNL_ARG_DST] = dst;
<<<<<<< HEAD
            exec_ctx_t r_ctx(ctx, std::move(r_args));
=======
            exec_ctx_t r_ctx(ctx.stream(), std::move(r_args));

            nested_scratchpad_t ns(ctx, key_nested_multiple + n, reorders_[n]);
            r_ctx.set_scratchpad_grantor(ns.grantor());
>>>>>>> e2cf4939
            reorders_[n]->execute(r_ctx);
        }
        return status::success;
    }

private:
    const pd_t *pd() const { return (const pd_t *)primitive_t::pd().get(); }
    std::vector<std::shared_ptr<primitive_t>> reorders_;
};

} // namespace cpu
} // namespace impl
} // namespace dnnl

#endif<|MERGE_RESOLUTION|>--- conflicted
+++ resolved
@@ -118,19 +118,13 @@
 
     ref_sum_t(const pd_t *apd) : primitive_t(apd) {}
 
-<<<<<<< HEAD
-    ~ref_sum_t() {
-        for (auto &r : reorders_)
-            r->release();
-=======
-    virtual status_t init(engine_t *engine) override {
-        const size_t n = pd()->reorder_pds_.size();
-        reorders_.resize(n);
-        for (size_t i = 0; i < n; ++i)
-            pd()->reorder_pds_[i]->create_primitive(reorders_[i], engine);
-        return status::success;
->>>>>>> e2cf4939
-    }
+        virtual status_t init(engine_t * engine) override {
+            const size_t n = pd()->reorder_pds_.size();
+            reorders_.resize(n);
+            for (size_t i = 0; i < n; ++i)
+                pd()->reorder_pds_[i]->create_primitive(reorders_[i], engine);
+            return status::success;
+        }
 
     virtual status_t execute(const exec_ctx_t &ctx) const override {
         using namespace memory_tracking::names;
@@ -139,16 +133,10 @@
 
         const auto n = pd()->n_inputs();
         exec_args_t r_args;
-<<<<<<< HEAD
+
         auto sum_reduce = pd()->need_output_reorder()
                 ? ctx.get_scratchpad_grantor().get_memory_storage(
                         key_sum_reduction)
-=======
-
-        auto scratchpad = ctx.get_scratchpad_grantor();
-        auto *sum_reduce = pd()->need_output_reorder()
-                ? scratchpad.get<float>(key_sum_reduction)
->>>>>>> e2cf4939
                 : nullptr;
         auto dst = ctx.args().at(DNNL_ARG_DST);
         memory_t acc(dst.mem->engine(), pd()->dst_acc_md(),
@@ -158,14 +146,11 @@
         for (int i = 0; i < n; ++i) {
             r_args[DNNL_ARG_SRC] = ctx.args().at(DNNL_ARG_MULTIPLE_SRC + i);
             r_args[DNNL_ARG_DST] = pd()->need_output_reorder() ? dst_acc : dst;
-<<<<<<< HEAD
+
             exec_ctx_t r_ctx(ctx, std::move(r_args));
-=======
-            exec_ctx_t r_ctx(ctx.stream(), std::move(r_args));
 
             nested_scratchpad_t ns(ctx, key_nested_multiple + i, reorders_[i]);
             r_ctx.set_scratchpad_grantor(ns.grantor());
->>>>>>> e2cf4939
             reorders_[i]->execute(r_ctx);
         }
 
@@ -173,14 +158,10 @@
             dst_acc = {&acc, true};
             r_args[DNNL_ARG_SRC] = dst_acc;
             r_args[DNNL_ARG_DST] = dst;
-<<<<<<< HEAD
             exec_ctx_t r_ctx(ctx, std::move(r_args));
-=======
-            exec_ctx_t r_ctx(ctx.stream(), std::move(r_args));
 
             nested_scratchpad_t ns(ctx, key_nested_multiple + n, reorders_[n]);
             r_ctx.set_scratchpad_grantor(ns.grantor());
->>>>>>> e2cf4939
             reorders_[n]->execute(r_ctx);
         }
         return status::success;
