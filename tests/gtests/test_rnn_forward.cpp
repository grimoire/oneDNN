--- conflicted
+++ resolved
@@ -155,11 +155,7 @@
         auto t = dims.t, mb = dims.mb, l = dims.l, d = dims.d;
         auto slc = dims.slc, sic = dims.sic, dhc = dims.dhc, dic = dims.dic;
         auto dlc = (p.direction == rnn_direction::bidirectional_concat ? 2 : 1)
-<<<<<<< HEAD
-                * dhc;
-=======
                 * dic;
->>>>>>> 089420ea
         memory::dim g = getNGates();
         memory::dim bias_extra_gate
                 = std::is_same<T, lbr_gru_forward>::value ? 1 : 0;
