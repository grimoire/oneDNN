--reset

# f32
--mb=2
--dt=f32
--dir=FWD_D,BWD_D
--alg=nearest,linear
--tag=abx,axb,aBx8b,aBx16b
--batch=set_all
--reset
--mb=2

# bf16
<<<<<<< HEAD
--dt=bf16
--tag=abx,axb,aBx16b
--batch=set_resampling_all
=======
--batch=test_resampling_bfloat16
>>>>>>> 9a00b0c2
<|MERGE_RESOLUTION|>--- conflicted
+++ resolved
@@ -11,10 +11,4 @@
 --mb=2
 
 # bf16
-<<<<<<< HEAD
---dt=bf16
---tag=abx,axb,aBx16b
---batch=set_resampling_all
-=======
---batch=test_resampling_bfloat16
->>>>>>> 9a00b0c2
+--batch=test_resampling_bfloat16